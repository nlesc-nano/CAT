path: /Users/basvanbeek/Documents/CdSe/Week_5

input_cores:
    - Cd68Se55.xyz:
        guess_bonds: False

input_ligands:
<<<<<<< HEAD
    # - 'O=C(O)CCCCCCNC(=O)OCC1c2ccccc2-c2ccccc21'
    # - '/Users/basvanbeek/Documents/CdSe/Week_5/Carboxylic_acids_eMolecules_1000.txt'
    # - ligand_library.txt
    # - Carboxylic_acids_eMolecules_1000.txt
    # - 'CCCCCCCCCCCCCCC(=O)O'
    # - 'OC(C1=C(C(C)C)C=CC=C1C(C)C)=O'
    # - 'CCCCCCCCCCCCC(CCC)(CCC)C(=O)O'
    # - 'CCCCCCCCCC(CCC)CCCC(=O)O'
    #  - 'ClC1=C(C(O)=O)C=C(S(=O)(F)=O)C=C1'
    - 'CCCCCCCC\C=C\CCCCCCCC(O)=O'
=======
    - CCCO
    # - FragranceDB2.txt
>>>>>>> 75e5bdfb

optional:
    database:
        dirname: database
        read: False
        write: True
        overwrite: False
        mol_format: [pdb]
        mongodb: False

    core:
        dirname: core
        dummy: Cl

    ligand:
        dirname: ligand
        optimize: True
        split: True
        cosmo-rs: False
        functional_groups: 'O(C=O)[H]'
        bulkiness: True

    qd:
        dirname: QD
        optimize: False
        bulkiness: False
        activation_strain: False
        dissociate: False
#            keep_files: False
#            core_atom: Cd
#            lig_count: 2
#            core_index: [67, 68, 69, 79, 80, 81]<|MERGE_RESOLUTION|>--- conflicted
+++ resolved
@@ -5,7 +5,6 @@
         guess_bonds: False
 
 input_ligands:
-<<<<<<< HEAD
     # - 'O=C(O)CCCCCCNC(=O)OCC1c2ccccc2-c2ccccc21'
     # - '/Users/basvanbeek/Documents/CdSe/Week_5/Carboxylic_acids_eMolecules_1000.txt'
     # - ligand_library.txt
@@ -16,10 +15,6 @@
     # - 'CCCCCCCCCC(CCC)CCCC(=O)O'
     #  - 'ClC1=C(C(O)=O)C=C(S(=O)(F)=O)C=C1'
     - 'CCCCCCCC\C=C\CCCCCCCC(O)=O'
-=======
-    - CCCO
-    # - FragranceDB2.txt
->>>>>>> 75e5bdfb
 
 optional:
     database:
