--- conflicted
+++ resolved
@@ -320,11 +320,6 @@
             if 'xyz' in arg.optional.database.mol_format:
                 qd.write(path + '.xyz')
 
-<<<<<<< HEAD
-    print(get_time() + 'QD_database.csv has been updated\n')
-
-=======
->>>>>>> ed343aa2
 
 def _qd_to_data_overwrite(qd_list, arg):
     """ Export quantum dots to the database; overwriting previous entries if necessary. """
