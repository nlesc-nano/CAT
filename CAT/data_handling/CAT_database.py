--- conflicted
+++ resolved
@@ -49,11 +49,7 @@
             mol_path = join(path, mol.properties.name)
             if 'pdb' in mol_format and not isfile(mol_path + '.pdb'):
                 molkit.writepdb(mol, mol_path + '.pdb')
-<<<<<<< HEAD
-            if 'xyz' in mol_format and not isfile(path + '.xyz'):
-=======
             if 'xyz' in mol_format and not isfile(mol_path + '.xyz'):
->>>>>>> affdbb50
                 mol.write(mol_path + '.xyz')
 
 
