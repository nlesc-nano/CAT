""" A module designed for optimizing the geometry of ligands. """

__all__ = ['init_ligand_opt']

import itertools

import numpy as np
import pandas as pd

from scm.plams.mol.molecule import Molecule
from scm.plams.mol.atom import Atom
from scm.plams.core.errors import MoleculeError
from scm.plams.core.settings import Settings
from scm.plams.core.functions import add_to_class
from scm.plams.tools.units import Units
from scm.plams.recipes.global_minimum import global_minimum_scan_rdkit
import scm.plams.interfaces.molecule.rdkit as molkit

import rdkit
from rdkit.Chem import AllChem

from .ligand_attach import (rot_mol_angle, sanitize_dim_2)
from ..data_handling.database import Database
from ..data_handling.database_functions import mol_to_file
from ..utils import get_time
from ..mol_utils import (to_symbol, fix_carboxyl, get_bond_index,
                         from_mol_other, from_rdmol, separate_mod)


def init_ligand_opt(ligand_df, arg):
    """ Initialize the ligand optimization procedure.
    Performs an inplace update of **ligand_df**.
    :parameter ligand_df: A dataframe of valid ligands.
    :type ligand_df: |pd.DataFrame|_ (columns: |str|_, index=|int|_, values=|plams.Molecule|_)
    :parameter arg: A settings object containing all (optional) arguments.
    :type arg: |plams.Settings|_ (superclass: |dict|_).
    """
    database = Database(arg.optional.database.dirname)
    overwrite = 'ligand' in arg.optional.database.overwrite

    # Searches for matches between the input ligand and the database; imports the structure
    if 'ligand' in arg.optional.database.read:
        database.from_csv(ligand_df, database='ligand')
<<<<<<< HEAD
        for i, mol in zip(ligand_df['hdf5 index'], ligand_df['mol']):
            if i == -1:
                continue
            print(get_time() + '{}\t has been pulled from the database'.format(mol.properties.name))
=======
        for i, mol in zip(ligand_df['opt'], ligand_df['mol']):
            if i == -1:
                continue
            print(get_time() + '{}\t has been pulled from the database'.format(mol.properties.name))
    ligand_df['opt'] = ligand_df['opt'].astype(bool, copy=False)
>>>>>>> 0be73a2a

    if 'ligand' in arg.optional.database.write:
        _ligand_to_db(ligand_df, arg, database, opt=False)

    # Optimize all new ligands
    if arg.optional.ligand.optimize:
        # Identify the to be optimized ligands
        if overwrite:
            idx = pd.Series(True, index=ligand_df.index, name='mol')
            message = '{}\t has been (re-)optimized'
        else:
<<<<<<< HEAD
            idx = ligand_df['hdf5 index'] < 0
=======
            idx = np.invert(ligand_df['opt'])
>>>>>>> 0be73a2a
            message = '{}\t has been optimized'

        # Optimize the ligands
        lig_new = []
        for ligand in ligand_df['mol'][idx]:
            mol_list = split_mol(ligand)
            for mol in mol_list:
                mol.set_dihed(180.0)
            ligand_tmp = recombine_mol(mol_list)
            fix_carboxyl(ligand_tmp)
            lig_new.append(ligand_tmp)

            # Print messages
            print(get_time() + message.format(ligand.properties.name))
        if lig_new:
            if len(lig_new) == 1:  # pd.DataFrame.loc has serious issues when assigning 1 molecue
                idx, _ = next(ligand_df[idx].iterrows())
                ligand_df.at[idx, ('mol', '')] = lig_new[0]
            else:
                ligand_df.loc[idx, 'mol'] = lig_new

    print()
    remove_duplicates(ligand_df)

    # Write newly optimized structures to the database
    if 'ligand' in arg.optional.database.write and arg.optional.ligand.optimize:
        _ligand_to_db(ligand_df, arg, database)


def _ligand_to_db(ligand_df, arg, database, opt=True):
    """Export ligand optimziation results to the database"""
    overwrite = 'ligand' in arg.optional.database.overwrite
    path = arg.optional.ligand.dirname

<<<<<<< HEAD
    kwarg = {
        'columns': [('formula', ''), ('hdf5 index', ''), ('settings', '1')],
        'database': 'ligand',
        'overwrite': overwrite
    }
    if opt:
        kwarg['job_recipe'] = Settings({'1': {'key': 'RDKit_' + rdkit.__version__, 'value': 'UFF'}})
        mol_to_file(ligand_df['mol'], path, overwrite, arg.optional.database.mol_format)
    else:
        del kwarg['columns'][-1]
=======
    kwarg = {'overwrite': overwrite}
    if opt:
        kwarg['job_recipe'] = Settings({'1': {'key': 'RDKit_' + rdkit.__version__, 'value': 'UFF'}})
        kwarg['columns'] = [('formula', ''), ('hdf5 index', ''), ('settings', '1')]
        kwarg['database'] = 'ligand'
        kwarg['opt'] = True
        mol_to_file(ligand_df['mol'], path, overwrite, arg.optional.database.mol_format)
    else:
        kwarg['columns'] = [('formula', ''), ('hdf5 index', '')]
        kwarg['database'] = 'ligand_no_opt'
>>>>>>> 0be73a2a

    database.update_csv(ligand_df, **kwarg)


def remove_duplicates(ligand_df):
    """Remove duplicate rows from a dataframe.

    Duplicates are identified based on their index.
    Performs an inplace update of **ligand_df**.
    """
    # Remove duplicate ligands and sort
    if ligand_df.index.duplicated().any():
        idx_name = ligand_df.index.names
        ligand_df.reset_index(inplace=True)
        i, j = idx_name
        ligand_df.drop_duplicates(subset=((i, ''), (j, '')), inplace=True)
        ligand_df.set_index(idx_name, inplace=True)
        ligand_df.index.names = idx_name
    ligand_df.sort_index(inplace=True)


@add_to_class(Molecule)
def split_bond(self, bond, atom_type='H', bond_length=1.1):
    """ Delete a bond and cap the resulting fragments.
    A link to the two atoms previously defining the bond & the two capping atoms is stored under
        self.properties.mark in a list of 4-tuples.
    Performs in inplace update of **self**.

    :parameter bond: A PLAMS bond.
    :type:  |plams.Bond|_
    :parameter atom_type: The atomic symbol or number of the two to be created capping atoms.
    :type atom_type: |str|_ or |int|_
    :parameter float bond_length: The length of the two new bonds in angstrom.
    """
    atom_type = to_symbol(atom_type)
    at1, at2 = bond.atom1, bond.atom2
    at3, at4 = Atom(symbol=atom_type, coords=at1.coords), Atom(symbol=atom_type, coords=at2.coords)
    self.add_atom(at3, adjacent=[at2])
    self.add_atom(at4, adjacent=[at1])
    self.bonds[-1].resize(at1, bond_length)
    self.bonds[-2].resize(at2, bond_length)
    if self.properties.mark:
        self.properties.mark.append((at1, at4, at2, at3))
    else:
        self.properties.mark = [(at1, at4, at2, at3)]
    self.delete_bond(bond)


@add_to_class(Molecule)
def neighbors_mod(self, atom, exclude=1):
    """ A modified PLAMS function: Allows the exlucison of specific elements from the return list.
    Return a list of neighbors of **atom** within the molecule. Atoms with
    **atom** has to belong to the molecule. Returned list follows the same order as the
    **atom.bond** attribute.

    :parameter atom: The plams atom whose nieghbours will be returned.
    :type atom: |plams.Atom|_
    :parameter int exclude: Exclude all neighbours with a specific atomic number.
    :return: A list of all neighbours of **atom**.
    :rtype: |list|_ [|plams.Atom|_].
    """
    if atom.mol != self:
        raise MoleculeError('neighbors: passed atom should belong to the molecule')
    return [b.other_end(atom) for b in atom.bonds if b.other_end(atom).atnum != exclude]


def split_mol(plams_mol):
    """ Split a molecule into multiple smaller fragments,
    one fragment for every branch within **plams_mol**.

    :parameter plams_mol: The input molecule with the properties.dummies attribute.
    :type plams_mol: |plams.Molecule|_
    :return: A list of one or more plams molecules.
    :rtype: |list|_ [|plams.Molecule|_]
    """
    # Temporary remove hydrogen atoms
    h_atoms = []
    h_bonds = []
    for atom in reversed(plams_mol.atoms):
        if atom.atnum == 1:
            h_atoms.append(atom)
            h_bonds.append(atom.bonds[0])
            plams_mol.delete_atom(atom)

    # Remove undesired bonds
    bond_list = [bond for bond in plams_mol.bonds if not plams_mol.in_ring(bond.atom1) and not
                 plams_mol.in_ring(bond.atom2)]

    # Remove even more undesired bonds
    for bond in reversed(bond_list):
        n1, n2 = plams_mol.neighbors_mod(bond.atom1), plams_mol.neighbors_mod(bond.atom2)
        if not (len(n1) >= 3 and len(n2) >= 2) and not (len(n1) >= 2 and len(n2) >= 3):
            bond_list.remove(bond)

    # Add the hydrogen atoms and bonds back to the molecule
    for atom, bond in zip(reversed(h_atoms), reversed(h_bonds)):
        plams_mol.add_atom(atom)
        plams_mol.add_bond(bond)

    atom_list = list(itertools.chain.from_iterable((bond.atom1, bond.atom2) for bond in bond_list))
    atom_set = {atom for atom in atom_list if atom_list.count(atom) >= 3}
    atom_dict = {atom: [bond for bond in atom.bonds if bond in bond_list] for atom in atom_set}

    # Fragment the molecule such that the functional group is on the largest fragment
    for at in atom_dict:
        for i in atom_dict[at][2:]:
            len_atom = [plams_mol.get_frag_size(bond, plams_mol.properties.dummies) for
                        bond in atom_dict[at]]
            idx = len_atom.index(max(len_atom))
            bond = atom_dict[at][idx]
            plams_mol.split_bond(bond)
            atom_dict[at].remove(bond)

    # Copy the properties attribute to all fragment molecules
    properties = plams_mol.properties
    mol_list = plams_mol.separate_mod()
    for mol in mol_list:
        mol.properties = properties

    return mol_list


@add_to_class(Molecule)
def get_frag_size(self, bond, atom):
    """ Return the size of a moleculair fragment containing **atom** if **self** was split into two
    molecules by the breaking of **bond**.

    :parameter bond: A PLAMS bond.
    :type bond: |plams.Bond|_
    :parameter atom: A PLAMS atom. The size of the fragment containg this atom will be returned.
    :type atom: |plams.Atom|_
    :return: The number of atoms in the fragment containing **atom**.
    :rtype: |int|_.
    """
    if bond not in self.bonds:
        error = 'get_frag_size: The argument bond should be of type plams.Bond and be part'
        error += ' of the Molecule'
        raise MoleculeError(error)
    elif atom not in self.atoms:
        error = 'get_frag_size: The argument atom should be of type plams.Atom and be part'
        error += ' of the Molecule'
        raise MoleculeError(error)

    for at in self:
        at._visited = False

    def dfs(at1, len_at=0, has_atom=False, atom=atom):
        at1._visited = True
        len_at += 1
        if at1 is atom:
            has_atom = True
        for bond in at1.bonds:
            at2 = bond.other_end(at1)
            if not at2._visited:
                i, j = dfs(at2)
                len_at += i
                has_atom = has_atom or j
        return len_at, has_atom

    bond.atom1._visited = bond.atom2._visited = True
    size1, has_atom1 = dfs(bond.atom1)
    size2, has_atom2 = dfs(bond.atom2)
    for at in self.atoms:
        del at._visited

    if has_atom1:
        return size1
    return size2


def recombine_mol(mol_list):
    """ Recombine a list of molecules into a single molecule.
    A list of 4-tuples of plams.Atoms will be read from mol_list[0].properties.mark.
    A bond will be created between tuple[0] & tuple[2]; tuple[1] and tuple[3] will be deleted.

    :parameter mol_list: A list of on or more plams molecules with the properties.mark atribute.
    :type: |list|_ [|plams.Molecule|_]
    :return: The (re-)merged PLAMS molecule.
    :rtype: |plams.Molecule|_.
    """
    if len(mol_list) == 1:
        return mol_list[0]
    tup_list = mol_list[0].properties.mark
    if not tup_list:
        error = 'No PLAMS atoms specified in mol_list[0].properties.mark, aborting recombine_mol()'
        raise IndexError(error)

    for tup in tup_list:
        # Allign mol1 & mol2
        mol1, mol2 = tup[0].mol, tup[2].mol
        vec1 = sanitize_dim_2(tup[3]) - sanitize_dim_2(tup[2])
        vec2 = sanitize_dim_2(tup[0]) - sanitize_dim_2(tup[1])
        idx = tup[2].get_atom_index() - 1
        mol_array = rot_mol_angle(mol2, vec1, vec2, atoms_other=tup[0], idx=idx, bond_length=1.5)
        mol2.from_array(mol_array)

        # Merge mol1 & mol2
        mol1.merge_mol(mol2)
        mol1.delete_atom(tup[1])
        mol1.delete_atom(tup[3])
        mol1.add_bond(tup[0], tup[2])
        bond_tup = mol1.bonds[-1].get_bond_index()
        mol1.from_mol_other(global_minimum_scan_rdkit(mol1, bond_tup))

    del mol1.properties.mark
    return mol1


def get_dihed(atoms, unit='degree'):
    """ Returns the dihedral angle defined by four atoms.

    :parameter atoms: An iterable consisting of 4 PLAMS atoms
    :type atoms: 4 |tuple|_ [|plams.atoms|_]
    :parameter str unit: The output unit.
    :return: A dihedral angle in **unit**.
    :rtype: |float|_.
    """
    vec1 = -np.array(atoms[0].vector_to(atoms[1]))
    vec2 = np.array(atoms[1].vector_to(atoms[2]))
    vec3 = np.array(atoms[2].vector_to(atoms[3]))

    v1v2, v2v3 = np.cross(vec1, vec2), np.cross(vec3, vec2)
    v1v2_v2v3 = np.cross(v1v2, v2v3)
    v2_norm_v2 = vec2 / np.linalg.norm(vec2)
    epsilon = np.arctan2(v1v2_v2v3@v2_norm_v2, v1v2@v2v3)

    return Units.convert(epsilon, 'radian', unit)


@add_to_class(Molecule)
def set_dihed(self, angle, opt=True, unit='degree'):
    """ Change a dihedral angle into a specific value.
    Performs an inplace update of **self**.

    :parameter float angle: The desired dihedral angle.
    :parameter bool opt: Whether or not the dihedral adjustment should be followed up by an
        RDKit UFF optimization.
    :parameter str unit: The input unit.
    """
    angle = Units.convert(angle, unit, 'degree')
    bond_list = [bond for bond in self.bonds if bond.atom1.atnum != 1 and bond.atom2.atnum != 1
                 and bond.order == 1 and not self.in_ring(bond)]

    for bond in bond_list:
        n1, n2 = self.neighbors_mod(bond.atom1), self.neighbors_mod(bond.atom2)
        n1 = [atom for atom in n1 if atom != bond.atom2]
        n2 = [atom for atom in n2 if atom != bond.atom1]
        if len(n1) > 1:
            n1 = [atom for atom in n1 if len(self.neighbors_mod(atom)) > 1]
        if len(n2) > 1:
            n2 = [atom for atom in n2 if len(self.neighbors_mod(atom)) > 1]
        if n1 and n2:
            dihed = get_dihed((n1[0], bond.atom1, bond.atom2, n2[0]))
            if self.properties.dummies not in bond:
                self.rotate_bond(bond, bond.atom1, angle - dihed, unit='degree')
            else:
                self.rotate_bond(bond, bond.atom1, -dihed, unit='degree')

    if opt:
        rdmol = molkit.to_rdmol(self)
        AllChem.UFFGetMoleculeForceField(rdmol).Minimize()
        self.from_rdmol(rdmol)<|MERGE_RESOLUTION|>--- conflicted
+++ resolved
@@ -41,18 +41,11 @@
     # Searches for matches between the input ligand and the database; imports the structure
     if 'ligand' in arg.optional.database.read:
         database.from_csv(ligand_df, database='ligand')
-<<<<<<< HEAD
-        for i, mol in zip(ligand_df['hdf5 index'], ligand_df['mol']):
-            if i == -1:
-                continue
-            print(get_time() + '{}\t has been pulled from the database'.format(mol.properties.name))
-=======
         for i, mol in zip(ligand_df['opt'], ligand_df['mol']):
             if i == -1:
                 continue
             print(get_time() + '{}\t has been pulled from the database'.format(mol.properties.name))
     ligand_df['opt'] = ligand_df['opt'].astype(bool, copy=False)
->>>>>>> 0be73a2a
 
     if 'ligand' in arg.optional.database.write:
         _ligand_to_db(ligand_df, arg, database, opt=False)
@@ -64,11 +57,7 @@
             idx = pd.Series(True, index=ligand_df.index, name='mol')
             message = '{}\t has been (re-)optimized'
         else:
-<<<<<<< HEAD
-            idx = ligand_df['hdf5 index'] < 0
-=======
             idx = np.invert(ligand_df['opt'])
->>>>>>> 0be73a2a
             message = '{}\t has been optimized'
 
         # Optimize the ligands
@@ -103,18 +92,6 @@
     overwrite = 'ligand' in arg.optional.database.overwrite
     path = arg.optional.ligand.dirname
 
-<<<<<<< HEAD
-    kwarg = {
-        'columns': [('formula', ''), ('hdf5 index', ''), ('settings', '1')],
-        'database': 'ligand',
-        'overwrite': overwrite
-    }
-    if opt:
-        kwarg['job_recipe'] = Settings({'1': {'key': 'RDKit_' + rdkit.__version__, 'value': 'UFF'}})
-        mol_to_file(ligand_df['mol'], path, overwrite, arg.optional.database.mol_format)
-    else:
-        del kwarg['columns'][-1]
-=======
     kwarg = {'overwrite': overwrite}
     if opt:
         kwarg['job_recipe'] = Settings({'1': {'key': 'RDKit_' + rdkit.__version__, 'value': 'UFF'}})
@@ -125,7 +102,6 @@
     else:
         kwarg['columns'] = [('formula', ''), ('hdf5 index', '')]
         kwarg['database'] = 'ligand_no_opt'
->>>>>>> 0be73a2a
 
     database.update_csv(ligand_df, **kwarg)
 
