""" A module with miscellaneous functions. """

__all__ = ['check_sys_var', 'dict_concatenate', 'get_time', 'get_template']

import os
import time
import yaml
import pkg_resources as pkg
from os.path import join

from scm.plams.core.settings import Settings

from scm.plams.interfaces.adfsuite.ams import AMSJob
from scm.plams.interfaces.adfsuite.adf import ADFJob
from scm.plams.interfaces.thirdparty.orca import ORCAJob
from scm.plams.interfaces.thirdparty.cp2k import Cp2kJob
from scm.plams.interfaces.thirdparty.dirac import DiracJob
from scm.plams.interfaces.thirdparty.gamess import GamessJob


def type_to_string(job):
    """ Turn a <type> object into a <str> object. """
    job_dict = {ADFJob: 'adf', AMSJob: 'ams', DiracJob: 'dirac',
                Cp2kJob: 'cp2k', GamessJob: 'gamess', ORCAJob: 'orca'}
    try:
        return job_dict[job]
    except KeyError:
        print(get_time() + 'WARNING: No default settings available for ' + str(job))
        return False


def get_time():
    """ Returns the current time as string. """
    return '[' + time.strftime('%H:%M:%S') + '] '


def check_sys_var():
    """
    Check if all ADF environment variables are set and if the 2018 version of ADF is installed.
    """
    sys_var = ['ADFBIN', 'ADFHOME', 'ADFRESOURCES', 'SCMLICENSE']
    sys_var_exists = [item in os.environ for item in sys_var]
    for i, item in enumerate(sys_var_exists):
        if not item:
            print(get_time() +
                  'WARNING: The environment variable ' + sys_var[i] + ' has not been set')
    if False in sys_var_exists:
        raise EnvironmentError(get_time() + 'One or more ADF environment variables have '
                               'not been set, aborting ADF job.')
    if '2018' not in os.environ['ADFHOME']:
        error = get_time() + 'No ADF version 2018 detected in ' + os.environ['ADFHOME']
        error += ', aborting ADF job.'
        raise ImportError(error)


def dict_concatenate(dic):
    """
    Concatenates a list of dictionaries.
    """
    concact_dic = {}
    for item in dic:
        concact_dic.update(item)
    return concact_dic


def get_template(template_name, from_cat_data=True):
    """
    Grab a yaml template and return it as Settings object.
    """
    if from_cat_data:
        path = join('data/templates', template_name)
        xs = pkg.resource_string('CAT', path)
        return Settings(yaml.load(xs.decode(), Loader=yaml.FullLoader))
    else:
        with open(template_name, 'r') as file:
<<<<<<< HEAD
            return Settings(yaml.load(file, Loader=yaml.FullLoader))

    return Settings(yaml.load(xs.decode(), Loader=yaml.FullLoader))
=======
            return Settings(yaml.load(file, Loader=yaml.FullLoader))
>>>>>>> df80cf9b
<|MERGE_RESOLUTION|>--- conflicted
+++ resolved
@@ -73,10 +73,4 @@
         return Settings(yaml.load(xs.decode(), Loader=yaml.FullLoader))
     else:
         with open(template_name, 'r') as file:
-<<<<<<< HEAD
-            return Settings(yaml.load(file, Loader=yaml.FullLoader))
-
-    return Settings(yaml.load(xs.decode(), Loader=yaml.FullLoader))
-=======
-            return Settings(yaml.load(file, Loader=yaml.FullLoader))
->>>>>>> df80cf9b
+            return Settings(yaml.load(file, Loader=yaml.FullLoader))